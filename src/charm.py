#!/usr/bin/env python3
# Copyright 2022 Canonical Ltd.
# See LICENSE file for licensing details.

"""Charmed Operator for Tempo; a lightweight elasticsearch alternative."""

import logging
import re
from typing import Optional

<<<<<<< HEAD
=======
from charms.loki_k8s.v0.loki_push_api import LogProxyConsumer
from charms.observability_libs.v0.kubernetes_service_patch import KubernetesServicePatch
from charms.prometheus_k8s.v0.prometheus_scrape import MetricsEndpointProvider
from charms.tempo_k8s.v0.charm_instrumentation import trace_charm
from charms.tempo_k8s.v0.tracing import TracingEndpointRequirer
from charms.traefik_k8s.v1.ingress import IngressPerAppRequirer
>>>>>>> 3c7bd0ea
from ops.charm import CharmBase, WorkloadEvent
from ops.framework import StoredState
from ops.main import main
from ops.model import ActiveStatus

from charms.grafana_k8s.v0.grafana_source import GrafanaSourceProvider
from charms.loki_k8s.v0.loki_push_api import LogProxyConsumer
from charms.observability_libs.v0.kubernetes_service_patch import KubernetesServicePatch
from charms.prometheus_k8s.v0.prometheus_scrape import MetricsEndpointProvider
from charms.tempo_k8s.v0.tempo_scrape import TracingEndpointRequirer
from charms.traefik_k8s.v1.ingress import IngressPerAppRequirer
from tempo import Tempo

logger = logging.getLogger(__name__)


@trace_charm(tempo_endpoint="_tempo_otlp_grpc_endpoint")
class TempoCharm(CharmBase):
    """Charmed Operator for Tempo; a distributed tracing backend."""

    _stored = StoredState()

    def __init__(self, *args):
        super().__init__(*args)
        self._stored.set_default(initial_admin_password="")
        tempo_pebble_ready_event = self.on.tempo_pebble_ready  # type:ignore
        self.framework.observe(tempo_pebble_ready_event, self._on_tempo_pebble_ready)
        self.framework.observe(self.on.update_status, self._on_update_status)
        self.tempo = tempo = Tempo()

        # configure this tempo as a datasource in grafana
        self.grafana_source_provider = GrafanaSourceProvider(
            self, source_type="tempo", source_port=tempo.tempo_port
        )

        # # Patch the juju-created Kubernetes service to contain the right ports
        self._service_patcher = KubernetesServicePatch(
            self, tempo.get_requested_ports(self.app.name)
        )
        # Provide ability for Tempo to be scraped by Prometheus using prometheus_scrape
        self._scraping = MetricsEndpointProvider(
            self,
            relation_name="metrics-endpoint",
            jobs=[{"static_configs": [{"targets": [f"*:{tempo.tempo_port}"]}]}],
        )

        # Enable log forwarding for Loki and other charms that implement loki_push_api
        self._logging = LogProxyConsumer(
            self, relation_name="logging", log_files=[self.tempo.log_path]
        )

        # Provide grafana dashboards over a relation interface
        # self._grafana_dashboards = GrafanaDashboardProvider(
        #     self, relation_name="grafana-dashboard"
        # )

        # Enable profiling over a relation with Parca
        # self._profiling = ProfilingEndpointProvider(
        #     self, jobs=[{"static_configs": [{"targets": ["*:4080"]}]}]
        # )

        self._tracing = TracingEndpointRequirer(
            self, hostname=tempo.host, ingesters=tempo.ingesters
        )
<<<<<<< HEAD
        self._ingress = IngressPerAppRequirer(self, port=4080)
=======
        self._ingress = IngressPerAppRequirer(self, port=self.tempo.tempo_port)
>>>>>>> 3c7bd0ea

    def _on_tempo_pebble_ready(self, event: WorkloadEvent):
        container = event.workload

        if not container.can_connect():
            return event.defer()

        # drop tempo_config.yaml into the container
        container.push(self.tempo.config_path, self.tempo.get_config())

        container.add_layer("tempo", self.tempo.pebble_layer, combine=True)
        container.replan()

        self.unit.set_workload_version(self.version)
        self.unit.status = ActiveStatus()

    def _on_update_status(self, _):
        """Update the status of the application."""
        self.unit.set_workload_version(self.version)

    @property
    def version(self) -> str:
        """Reports the current Tempo version."""
        container = self.unit.get_container("tempo")
        if container.can_connect() and container.get_services("tempo"):
            try:
                return self._get_version() or ""
            # Catching Exception is not ideal, but we don't care much for the error here, and just
            # default to setting a blank version since there isn't much the admin can do!
            except Exception as e:
                logger.warning("unable to get version from API: %s", str(e))
                logger.debug(e, exc_info=True)
                return ""
        return ""

    def _get_version(self) -> Optional[str]:
        """Fetch the version from the running workload using the Tempo CLI.

        Helper function.
        """
        container = self.unit.get_container("tempo")
        proc = container.exec(["/tempo", "-version"])
        out, err = proc.wait_output()

        # example output:
        # / # /tempo --version
        # tempo, version  (branch: HEAD, revision: fd5743d5d)
        #   build user:
        #   build date:
        #   go version:       go1.18.5
        #   platform:         linux/amd64

        if version_head := re.search(r"tempo, version (.*) \(branch: (.*), revision: (.*)\)", out):
            v_head, b_head, r_head = version_head.groups()
            version = f"{v_head}:{b_head}/{r_head}"
        elif version_headless := re.search(r"tempo, version (\S+)", out):
            version = version_headless.groups()[0]
        else:
            logger.warning(
                f"unable to determine tempo workload version: output {out} "
                f"does not match any known pattern"
            )
            return
        return version

    @property
    def _tempo_otlp_grpc_endpoint(self) -> Optional[str]:
        """Endpoint at which the charm tracing information will be forwarded."""
        # the charm container and the tempo workload container have apparently the same IP, so we can
        # talk to tempo by using localhost.
        return f"http://localhost:{self.tempo.otlp_grpc_port}/"


if __name__ == "__main__":  # pragma: nocover
    main(TempoCharm)<|MERGE_RESOLUTION|>--- conflicted
+++ resolved
@@ -8,15 +8,6 @@
 import re
 from typing import Optional
 
-<<<<<<< HEAD
-=======
-from charms.loki_k8s.v0.loki_push_api import LogProxyConsumer
-from charms.observability_libs.v0.kubernetes_service_patch import KubernetesServicePatch
-from charms.prometheus_k8s.v0.prometheus_scrape import MetricsEndpointProvider
-from charms.tempo_k8s.v0.charm_instrumentation import trace_charm
-from charms.tempo_k8s.v0.tracing import TracingEndpointRequirer
-from charms.traefik_k8s.v1.ingress import IngressPerAppRequirer
->>>>>>> 3c7bd0ea
 from ops.charm import CharmBase, WorkloadEvent
 from ops.framework import StoredState
 from ops.main import main
@@ -26,8 +17,8 @@
 from charms.loki_k8s.v0.loki_push_api import LogProxyConsumer
 from charms.observability_libs.v0.kubernetes_service_patch import KubernetesServicePatch
 from charms.prometheus_k8s.v0.prometheus_scrape import MetricsEndpointProvider
-from charms.tempo_k8s.v0.tempo_scrape import TracingEndpointRequirer
-from charms.traefik_k8s.v1.ingress import IngressPerAppRequirer
+from charms.tempo_k8s.v0.charm_instrumentation import trace_charm
+from charms.tempo_k8s.v0.tracing import TracingEndpointRequirer
 from tempo import Tempo
 
 logger = logging.getLogger(__name__)
@@ -81,11 +72,7 @@
         self._tracing = TracingEndpointRequirer(
             self, hostname=tempo.host, ingesters=tempo.ingesters
         )
-<<<<<<< HEAD
-        self._ingress = IngressPerAppRequirer(self, port=4080)
-=======
         self._ingress = IngressPerAppRequirer(self, port=self.tempo.tempo_port)
->>>>>>> 3c7bd0ea
 
     def _on_tempo_pebble_ready(self, event: WorkloadEvent):
         container = event.workload
