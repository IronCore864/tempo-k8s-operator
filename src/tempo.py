import socket
from subprocess import CalledProcessError, getoutput

import yaml
<<<<<<< HEAD
=======
from charms.tempo_k8s.v0.tempo_scrape import Ingester
from ops import Object
>>>>>>> 4688b0e5
from ops.pebble import Layer


class Tempo:
    config_path = "/etc/tempo.yaml"
    wal_path = "/etc/tempo_wal"
    log_path = "/var/log/tempo.log"

    def __init__(self, port: int = 3200, local_host: str = "0.0.0.0"):
        self.tempo_port = port

        # ports source: https://github.com/grafana/tempo/blob/main/example/docker-compose/local/docker-compose.yaml
        # todo make configurable?
        self.otlp_grpc_port = 4317
        self.otlp_http_port = 4318
        self.zipkin_port = 9411

        self._local_hostname = local_host

        self._supported_ingesters = (
            ("tempo", self.tempo_port),
            ("otlp_grpc", self.otlp_grpc_port),
            ("otlp_http", self.otlp_http_port),
            ("zipkin", self.zipkin_port),
        )

    def get_requested_ports(self, service_name_prefix: str):
        # todo allow remapping ports?
        return [
            (service_name_prefix + ingester_type, ingester_port, ingester_port)
            for ingester_type, ingester_port in self._supported_ingesters
        ]

    @property
    def host(self) -> str:
        return socket.getfqdn()

    @property
    def ingesters(self):
        return [Ingester(type=_type, port=port) for _type, port in self._supported_ingesters]

    def get_config(self):
        return yaml.safe_dump(
            {
                "auth_enabled": False,
                "search_enabled": True,
                "server": {"http_listen_port": self.tempo_port},
                # this configuration will listen on all ports and protocols that tempo is capable of.
                # the receives all come from the OpenTelemetry collector.  more configuration information can
                # be found there: https://github.com/open-telemetry/opentelemetry-collector/tree/overlord/receiver
                #
                # for a production deployment you should only enable the receivers you need!
                "distributor": {
                    "receivers": {
                        "jaeger": {
                            "protocols": {
                                "thrift_http": None,
                                "grpc": None,
                                "thrift_binary": None,
                                "thrift_compact": None,
                            }
                        },
                        "zipkin": None,
                        "otlp": {"protocols": {"http": None, "grpc": None}},
                        "opencensus": None,
                    }
                },
                # the length of time after a trace has not received spans to consider it complete and flush it
                # cut the head block when it his this number of traces or ...
                #   this much time passes
                "ingester": {
                    "trace_idle_period": "10s",
                    "max_block_bytes": 100,
                    "max_block_duration": "5m",
                },
                "compactor": {
                    "compaction": {
                        # blocks in this time window will be compacted together
                        "compaction_window": "1h",
                        # maximum size of compacted blocks
                        "max_compaction_objects": 1000000,
                        "block_retention": "1h",
                        "compacted_block_retention": "10m",
                        "flush_size_bytes": 5242880,
                    }
                },
                # see https://grafana.com/docs/tempo/latest/configuration/#storage
                "storage": {
                    "trace": {
                        # FIXME: only good for testing# backend configuration to use;
                        #  one of "gcs", "s3", "azure" or "local"
                        "backend": "local",
                        "local": {"path": "/traces"},
                        "wal": {
                            # where to store the the wal locally
                            "path": self.wal_path
                        },
                        "pool": {
                            # number of traces per index record
                            "max_workers": 100,
                            "queue_depth": 10000,
                        },
                    }
                },
            }
        )

    @property
    def pebble_layer(self) -> Layer:
        return Layer(
            {
                "services": {
                    "tempo": {
                        "override": "replace",
                        "summary": "Main Tempo layer",
                        "command": '/bin/sh -c "/tempo -config.file={} | tee {}"'.format(
                            self.config_path, self.log_path
                        ),
                        "startup": "enabled",
                    }
                },
            }
        )

    def is_ready(self):
        """Whether the tempo built-in readiness check reports 'ready'."""
        try:
            out = getoutput(f"curl http://{self._local_hostname}:{self.tempo_port}/ready").split(
                "\n"
            )[-1]
        except (CalledProcessError, IndexError):
            return False
        return out == "ready"<|MERGE_RESOLUTION|>--- conflicted
+++ resolved
@@ -2,11 +2,8 @@
 from subprocess import CalledProcessError, getoutput
 
 import yaml
-<<<<<<< HEAD
-=======
 from charms.tempo_k8s.v0.tempo_scrape import Ingester
 from ops import Object
->>>>>>> 4688b0e5
 from ops.pebble import Layer
 
 
